--- conflicted
+++ resolved
@@ -57,11 +57,7 @@
     }
 
     fn stamp(&self, msg_area: &mut MsgArea) {
-<<<<<<< HEAD
-        msg_area.set_style(config::get_theme().timestamp);
-=======
         msg_area.set_style(SegStyle::SchemeStyle(SchemeStyle::Timestamp));
->>>>>>> 41a0257e
         msg_area.add_text(&format!("{:02}:{:02} ", self.hour, self.min));
     }
 }
@@ -108,14 +104,9 @@
 
         if let &Some(ref nick) = &self.current_nick {
             if self.draw_current_nick {
-<<<<<<< HEAD
-                let nick_color = self.get_nick_color(nick);
-                let style = Style { fg: nick_color as u16, bg: config::get_theme().user_msg.bg };
-=======
                 let nick_color =
                     colors.nick[self.get_nick_color(nick) % colors.nick.len()];
                 let style = Style { fg: nick_color as u16, bg: colors.user_msg.bg };
->>>>>>> 41a0257e
                 termbox::print_chars(
                     tb,
                     pos_x,
@@ -126,13 +117,8 @@
                     pos_x + nick.len() as i32,
                     pos_y + self.height - 1,
                     ':',
-<<<<<<< HEAD
-                    config::get_theme().user_msg.fg | config::TB_BOLD,
-                    config::get_theme().user_msg.bg);
-=======
                     colors.user_msg.fg | config::TB_BOLD,
                     colors.user_msg.bg);
->>>>>>> 41a0257e
                 self.input_field.draw(
                     tb, colors,
                     pos_x + nick.len() as i32 + 2,
@@ -266,11 +252,7 @@
     pub fn show_topic(&mut self, topic: &str, ts: Timestamp) {
         self.add_timestamp(ts);
 
-<<<<<<< HEAD
-        self.msg_area.set_style(config::get_theme().topic);
-=======
         self.msg_area.set_style(SegStyle::SchemeStyle(SchemeStyle::Topic));
->>>>>>> 41a0257e
         self.msg_area.add_text(topic);
 
         self.msg_area.flush_line();
@@ -279,11 +261,7 @@
     pub fn add_client_err_msg(&mut self, msg : &str) {
         self.reset_activity_line();
 
-<<<<<<< HEAD
-        self.msg_area.set_style(config::get_theme().err_msg);
-=======
         self.msg_area.set_style(SegStyle::SchemeStyle(SchemeStyle::ErrMsg));
->>>>>>> 41a0257e
         self.msg_area.add_text(msg);
         self.msg_area.flush_line();
     }
@@ -291,11 +269,7 @@
     pub fn add_client_msg(&mut self, msg : &str) {
         self.reset_activity_line();
 
-<<<<<<< HEAD
-        self.msg_area.set_style(config::get_theme().user_msg);
-=======
         self.msg_area.set_style(SegStyle::SchemeStyle(SchemeStyle::UserMsg));
->>>>>>> 41a0257e
         self.msg_area.add_text(msg);
         self.msg_area.flush_line();
         self.reset_activity_line();
@@ -307,35 +281,20 @@
 
         {
             let nick_color = self.get_nick_color(sender);
-<<<<<<< HEAD
-            let style = Style { fg: nick_color as u16, bg: config::get_theme().user_msg.bg };
-=======
             let style = SegStyle::Index(nick_color);
->>>>>>> 41a0257e
             self.msg_area.set_style(style);
             self.msg_area.add_text(sender);
         }
 
-<<<<<<< HEAD
-        self.msg_area.set_style(Style { fg: config::get_theme().user_msg.fg | config::TB_BOLD, bg: config::get_theme().user_msg.bg });
-=======
         self.msg_area.set_style(SegStyle::SchemeStyle(SchemeStyle::UserMsg));
->>>>>>> 41a0257e
         self.msg_area.add_text(": ");
 
         self.msg_area.set_style(SegStyle::SchemeStyle(
             if highlight {
-<<<<<<< HEAD
-                config::get_theme().highlight
-            } else {
-                config::get_theme().user_msg
-            });
-=======
                 SchemeStyle::Highlight
             } else {
                 SchemeStyle::UserMsg
             }));
->>>>>>> 41a0257e
 
         self.msg_area.add_text(msg);
         self.msg_area.flush_line();
@@ -345,11 +304,7 @@
         self.reset_activity_line();
 
         self.add_timestamp(ts);
-<<<<<<< HEAD
-        self.msg_area.set_style(config::get_theme().user_msg);
-=======
         self.msg_area.set_style(SegStyle::SchemeStyle(SchemeStyle::UserMsg));
->>>>>>> 41a0257e
         self.msg_area.add_text(msg);
         self.msg_area.flush_line();
     }
@@ -358,11 +313,7 @@
         self.reset_activity_line();
 
         self.add_timestamp(ts);
-<<<<<<< HEAD
-        self.msg_area.set_style(config::get_theme().err_msg);
-=======
         self.msg_area.set_style(SegStyle::SchemeStyle(SchemeStyle::ErrMsg));
->>>>>>> 41a0257e
         self.msg_area.add_text(msg);
         self.msg_area.flush_line();
     }
@@ -373,11 +324,7 @@
         for c in sender.chars() {
             hash = hash.wrapping_mul(33).wrapping_add(c as usize);
         }
-<<<<<<< HEAD
-        config::get_theme().nick_colors[hash % config::get_theme().nick_colors.len()]
-=======
         hash
->>>>>>> 41a0257e
     }
 }
 
@@ -391,15 +338,9 @@
         if let Some(ts) = ts {
             let line_idx = self.get_activity_line_idx(ts);
             self.msg_area.modify_line(line_idx, |line| {
-<<<<<<< HEAD
-                line.set_style(config::get_theme().join);
-                line.add_char('+');
-                line.set_style(config::get_theme().faded);
-=======
                 line.set_style(SegStyle::SchemeStyle(SchemeStyle::Join));
                 line.add_char('+');
                 line.set_style(SegStyle::SchemeStyle(SchemeStyle::Faded));
->>>>>>> 41a0257e
                 line.add_text(nick);
                 line.add_char(' ');
             });
@@ -412,15 +353,9 @@
         if let Some(ts) = ts {
             let line_idx = self.get_activity_line_idx(ts);
             self.msg_area.modify_line(line_idx, |line| {
-<<<<<<< HEAD
-                line.set_style(config::get_theme().part);
-                line.add_char('-');
-                line.set_style(config::get_theme().faded);
-=======
                 line.set_style(SegStyle::SchemeStyle(SchemeStyle::Part));
                 line.add_char('-');
                 line.set_style(SegStyle::SchemeStyle(SchemeStyle::Faded));
->>>>>>> 41a0257e
                 line.add_text(nick);
                 line.add_char(' ');
             });
@@ -433,19 +368,11 @@
 
         let line_idx = self.get_activity_line_idx(ts);
         self.msg_area.modify_line(line_idx, |line| {
-<<<<<<< HEAD
-            line.set_style(config::get_theme().faded);
-            line.add_text(old_nick);
-            line.set_style(config::get_theme().nick);
-            line.add_text(">");
-            line.set_style(config::get_theme().faded);
-=======
             line.set_style(SegStyle::SchemeStyle(SchemeStyle::Faded));
             line.add_text(old_nick);
             line.set_style(SegStyle::SchemeStyle(SchemeStyle::Nick));
             line.add_text(">");
             line.set_style(SegStyle::SchemeStyle(SchemeStyle::Faded));
->>>>>>> 41a0257e
             line.add_text(new_nick);
             line.add_char(' ');
         });
